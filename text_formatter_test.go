package logrus

import (
	"bytes"
	"errors"
<<<<<<< HEAD
=======
	"fmt"
>>>>>>> d6822138
	"strings"
	"testing"
	"time"
)

func TestFormatting(t *testing.T) {
	tf := &TextFormatter{DisableColors: true}

	testCases := []struct {
		value    string
		expected string
	}{
		{`foo`, "time=\"0001-01-01T00:00:00Z\" level=panic test=foo\n"},
	}

	for _, tc := range testCases {
		b, _ := tf.Format(WithField("test", tc.value))

		if string(b) != tc.expected {
			t.Errorf("formatting expected for %q (result was %q instead of %q)", tc.value, string(b), tc.expected)
		}
	}
}

func TestQuoting(t *testing.T) {
	tf := &TextFormatter{DisableColors: true}

	checkQuoting := func(q bool, value interface{}) {
		b, _ := tf.Format(WithField("test", value))
		idx := bytes.Index(b, ([]byte)("test="))
		cont := bytes.Contains(b[idx+5:], []byte("\""))
		if cont != q {
			if q {
				t.Errorf("quoting expected for: %#v", value)
			} else {
				t.Errorf("quoting not expected for: %#v", value)
			}
		}
	}

	checkQuoting(false, "")
	checkQuoting(false, "abcd")
	checkQuoting(false, "v1.0")
	checkQuoting(false, "1234567890")
	checkQuoting(false, "/foobar")
	checkQuoting(false, "foo_bar")
	checkQuoting(false, "foo@bar")
	checkQuoting(false, "foobar^")
	checkQuoting(false, "+/-_^@f.oobar")
	checkQuoting(true, "foobar$")
	checkQuoting(true, "&foobar")
	checkQuoting(true, "x y")
	checkQuoting(true, "x,y")
	checkQuoting(false, errors.New("invalid"))
	checkQuoting(true, errors.New("invalid argument"))

	// Test for quoting empty fields.
	tf.QuoteEmptyFields = true
	checkQuoting(true, "")
	checkQuoting(false, "abcd")
	checkQuoting(true, errors.New("invalid argument"))
}

func TestEscaping(t *testing.T) {
	tf := &TextFormatter{DisableColors: true}

	testCases := []struct {
		value    string
		expected string
	}{
		{`ba"r`, `ba\"r`},
		{`ba'r`, `ba'r`},
	}

	for _, tc := range testCases {
		b, _ := tf.Format(WithField("test", tc.value))
		if !bytes.Contains(b, []byte(tc.expected)) {
			t.Errorf("escaping expected for %q (result was %q instead of %q)", tc.value, string(b), tc.expected)
		}
	}
}

func TestEscaping_Interface(t *testing.T) {
	tf := &TextFormatter{DisableColors: true}

	ts := time.Now()

	testCases := []struct {
		value    interface{}
		expected string
	}{
		{ts, fmt.Sprintf("\"%s\"", ts.String())},
		{errors.New("error: something went wrong"), "\"error: something went wrong\""},
	}

	for _, tc := range testCases {
		b, _ := tf.Format(WithField("test", tc.value))
		if !bytes.Contains(b, []byte(tc.expected)) {
			t.Errorf("escaping expected for %q (result was %q instead of %q)", tc.value, string(b), tc.expected)
		}
	}
}

func TestTimestampFormat(t *testing.T) {
	checkTimeStr := func(format string) {
		customFormatter := &TextFormatter{DisableColors: true, TimestampFormat: format}
		customStr, _ := customFormatter.Format(WithField("test", "test"))
		timeStart := bytes.Index(customStr, ([]byte)("time="))
		timeEnd := bytes.Index(customStr, ([]byte)("level="))
		timeStr := customStr[timeStart+5+len("\"") : timeEnd-1-len("\"")]
		if format == "" {
			format = time.RFC3339
		}
		_, e := time.Parse(format, (string)(timeStr))
		if e != nil {
			t.Errorf("time string \"%s\" did not match provided time format \"%s\": %s", timeStr, format, e)
		}
	}

	checkTimeStr("2006-01-02T15:04:05.000000000Z07:00")
	checkTimeStr("Mon Jan _2 15:04:05 2006")
	checkTimeStr("")
}

func TestDisableLevelTruncation(t *testing.T) {
	entry := &Entry{
		Time:    time.Now(),
		Message: "testing",
	}
	keys := []string{}
	timestampFormat := "Mon Jan 2 15:04:05 -0700 MST 2006"
	checkDisableTruncation := func(disabled bool, level Level) {
		tf := &TextFormatter{DisableLevelTruncation: disabled}
		var b bytes.Buffer
		entry.Level = level
		tf.printColored(&b, entry, keys, timestampFormat)
		logLine := (&b).String()
		if disabled {
			expected := strings.ToUpper(level.String())
			if !strings.Contains(logLine, expected) {
				t.Errorf("level string expected to be %s when truncation disabled", expected)
			}
		} else {
			expected := strings.ToUpper(level.String())
			if len(level.String()) > 4 {
				if strings.Contains(logLine, expected) {
					t.Errorf("level string %s expected to be truncated to %s when truncation is enabled", expected, expected[0:4])
				}
			} else {
				if !strings.Contains(logLine, expected) {
					t.Errorf("level string expected to be %s when truncation is enabled and level string is below truncation threshold", expected)
				}
			}
		}
	}

	checkDisableTruncation(true, DebugLevel)
	checkDisableTruncation(true, InfoLevel)
	checkDisableTruncation(false, ErrorLevel)
	checkDisableTruncation(false, InfoLevel)
}

func TestDisableTimestampWithColoredOutput(t *testing.T) {
	tf := &TextFormatter{DisableTimestamp: true, ForceColors: true}

	b, _ := tf.Format(WithField("test", "test"))
	if strings.Contains(string(b), "[0000]") {
		t.Error("timestamp not expected when DisableTimestamp is true")
	}
}

// TODO add tests for sorting etc., this requires a parser for the text
// formatter output.<|MERGE_RESOLUTION|>--- conflicted
+++ resolved
@@ -3,10 +3,7 @@
 import (
 	"bytes"
 	"errors"
-<<<<<<< HEAD
-=======
 	"fmt"
->>>>>>> d6822138
 	"strings"
 	"testing"
 	"time"
