--- conflicted
+++ resolved
@@ -40,17 +40,10 @@
 	//   	FieldMap: FieldMap{
 	// 		 FieldKeyTime:  "@timestamp",
 	// 		 FieldKeyLevel: "@level",
-<<<<<<< HEAD
-<<<<<<< HEAD
 	// 		 FieldKeyMsg:   "@message",
 	// 		 FieldKeyFunc:  "@caller",
-=======
-	// 		 FieldKeyMsg: "@message",
->>>>>>> 89742aefa4b206dcf400792f3bd35b542998eb3b
-=======
 	// 		 FieldKeyMsg:   "@message",
 	// 		 FieldKeyFunc:  "@caller",
->>>>>>> e3d17767
 	//    },
 	// }
 	FieldMap FieldMap
