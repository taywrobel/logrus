--- conflicted
+++ resolved
@@ -1,8 +1,6 @@
-<<<<<<< HEAD
-# 0.11.0
+# 1.0.4
 
 * feature: Add optional logging of caller method
-=======
 # 1.0.3
 
 * Replace example files with testable examples
@@ -49,7 +47,6 @@
 * performance: Use bufferpool to allocate (#370)
 * terminal: terminal detection for app-engine (#343)
 * feature: exit handler (#375)
->>>>>>> 89742aef
 
 # 0.10.0
 
